--- conflicted
+++ resolved
@@ -20,13 +20,9 @@
 build-backend = "scikit_build_core.build"
 
 dependencies = [
-<<<<<<< HEAD
     'graphviper>=0.0.34',
     'numpy>=1.20.0',
-=======
-'graphviper>=0.0.34',
-'xradio>=0.0.58'
->>>>>>> 5d6e7986
+    'xradio>=0.0.58'
 ]
 
 [project.optional-dependencies]
@@ -79,8 +75,6 @@
     'pandoc'
 ]
 
-<<<<<<< HEAD
-
 [tool.scikit-build]
 build-dir = "build/{wheel_tag}"
 wheel.packages = ["src/astroviper"]
@@ -93,7 +87,6 @@
 
 [tool.scikit-build.cmake.define]
 PYBIND11_FINDPYTHON = "ON"
-=======
 # ---------------------------------------------------------------------------
 # The following section is REQUIRED because this project uses a "src/" layout.
 # By default, setuptools searches for packages in the current directory ("."),
@@ -101,5 +94,4 @@
 # Without this, setuptools will not include astroviper.* in the built wheel/sdist.
 # ---------------------------------------------------------------------------
 [tool.setuptools.packages.find]
-where = ["src"]
->>>>>>> 5d6e7986
+where = ["src"]